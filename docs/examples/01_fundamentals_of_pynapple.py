# -*- coding: utf-8 -*-
""" # Learning the fundamentals of pynapple

## Learning objectives {.keep-text}

- Instantiate the pynapple objects
- Make the pynapple objects interact
- Use numpy with pynapple
- Slicing pynapple objects
- Learn the core functions of pynapple
- Extras : pynajax

The pynapple documentation can be found [here](https://pynapple-org.github.io/pynapple/).

The documentation for objects and method of the core of pynapple is [here](https://pynapple-org.github.io/pynapple/reference/core/).


Let's start by importing the pynapple package and matplotlib to see if everything is correctly installed. 
If an import fails, you can do `!pip install pynapple matplotlib` in a cell to fix it.
"""
# %%
import pynapple as nap
import matplotlib.pyplot as plt
import numpy as np


# %%{.keep-text}
# For this notebook we will work with fake data. The following cells generate a set of variables that we will use to create the different pynapple objects.

var1 = np.random.randn(100) # Variable 1
tsp1 = np.arange(100) # The timesteps of variable 1

var2 = np.random.randn(100, 3) # Variable 2
tsp2 = np.arange(0, 100, 1) # The timesteps of variable 20
col2 = ['potato', 'banana', 'tomato'] # The name of each columns of var2

var3 = np.random.randn(1000, 4, 5) # Variable 3
tsp3 = np.arange(0, 100, 0.1) # The timesteps of variable 3

random_times_1 = np.array([3.14, 37.0, 42.0])
random_times_2 = np.array([10, 25, 50, 70])
random_times_3 = np.sort(np.random.uniform(10, 80, 100))

starts_1 = np.array([10000, 60000, 90000]) # starts of an epoch in `ms`
ends_1 = np.array([20000, 80000, 95000]) # ends in `ms`

# %% 
# ## Instantiate pynapple objects {.strip-code,.keep-text}
#
# This is a lot of variables to carry around. pynapple can help reduce the size of the workspace. Here we will instantiate all the different pynapple objects with the variables created above.
#
# Let's start with the simple ones. 
#
# **Question:** Can you instantiate the right pynapple objects for `var1`, `var2` and `var3`? Objects should be named respectively `tsd1`, `tsd2` and `tsd3`. Don't forget the column name for `var2`.

tsd1 = nap.Tsd(t=tsp1, d=var1)
tsd2 = nap.TsdFrame(t=tsp2, d=var2, columns = col2)
tsd3 = nap.TsdTensor(t=tsp3, d=var3)

# %%
# **Question:** Can you print `tsd1`?

print(tsd1)

# %%
# **Question:** Can you print `tsd2`?
print(tsd2)

# %%
# **Question:** Can you print `tsd3`?
print(tsd3)

# %%
# **Question:** Can you create an `IntervalSet` called `ep` out of `starts_1` and `ends_1` and print it? Be careful, times given above are in `ms`.

ep = nap.IntervalSet(start=starts_1, end=ends_1, time_units='ms')
print(ep)

# %%
# The experiment generated a set of timestamps from 3 different channels.
#  
# **Question:** Can you instantiate the corresponding pynapple object (`ts1`, `ts2`, `ts3`) for each one of them?

ts1 = nap.Ts(t=random_times_1)
ts2 = nap.Ts(t=random_times_2)
ts3 = nap.Ts(t=random_times_3)

# %%
# This is a lot of timestamps to carry around as well.
#
# **Question:** Can you instantiate the right pynapple object (call it `tsgroup`) to group them together?

tsgroup = nap.TsGroup({0:ts1, 1:ts2, 2:ts3})

# %%
# **Question:** ... and print it?

print(tsgroup)

# %%
# ## Interaction between pynapple objects {.strip-code,.keep-text}
#
# We reduced 12 variables in our workspace to 5 using pynapple. Now we can see how the objects interact.
#
# **Question:** Can you print the `time_support` of `TsGroup`?

print(tsgroup.time_support)

# %%
# The experiment ran from 0 to 100 seconds and as you can see, the `TsGroup` object shows the rate. But the rate is not accurate as it was computed over the default `time_support`.
#
# **Question:** can you recreate the `tsgroup` object passing the right `time_support` during initialisation?

tsgroup = nap.TsGroup({0:ts1, 1:tsd2, 2:ts3}, time_support = nap.IntervalSet(0, 100))

# %%
# **Question:** Can ou print the `time_support` and `rate` to see how they changed?

print(tsgroup.time_support)
print(tsgroup.rate)

# %%
# Now you realized the variable `tsd1` has some noise. The good signal is between 10 and 30 seconds and  50 and 100. 
# 
# **Question:** Can you create an `IntervalSet` object called `ep_signal` and use it to restrict the variable `tsd1`?

ep_signal = nap.IntervalSet(start=[10, 50], end=[30, 100])

tsd1 = tsd1.restrict(ep_signal)

# %%
# You can print `tsd1` to check that the timestamps are in fact within `ep`.
# You can also check the `time_support` of `tsd1` to see that it has been updated.
#
print(tsd1)
print(tsd1.time_support)

# %%
# ## Numpy & pynapple {.strip-code,.keep-text}
#
# Pynapple objects behaves very similarly like numpy array. They can be sliced with the following syntax :
# 
#   `tsd[0:10] # First 10 elements`
#
# Arithmetical operations are available as well :
# 
#   `tsd = tsd + 1`
#
# Finally numpy functions works directly. Let's imagine `tsd3` is a movie with frame size (4,5).
#
# **Question:** Can you compute the average frame along the time axis using `np.mean` and print the result?

print(np.mean(tsd3, 0))

# %%
# **Question:**: can you compute the average of `tsd2` along the column axis and print it?

print(np.mean(tsd2, 1))

# %%
# Notice how the output in the second case is still a pynapple object.
# In most cases, applying a numpy function will return a pynapple object if the time index is preserved.
#
# ## Slicing pynapple objects {.strip-code,.keep-text}
#
# Multiple methods exists to slice pynapple object. This parts reviews them.
#
# `IntervalSet` also behaves like numpy array.
#
# **Question:** Can you extract the first and last epoch of `ep` in a new `IntervalSet`?

print(ep[[0,2]])

# %%
# Sometimes you want to get a data point as close as possible in time to another timestamps.
#
# **Question:** Using the `get` method, can you get the data point from `tsd3` as close as possible to the time 50.1 seconds?

print(tsd3.get(50.1))

# %%
# ## `TsGroup` manipulation {.strip-code,.keep-text}
#
<<<<<<< HEAD
# `TsGroup` is under the hood a python dictionnary but the capabilities have been extented.
#
=======
# `TsGroup` is under the hood a python dictionary but the capabilities have been extended.
>>>>>>> 68de1a8e
# **Question:** Can you run the following command `tsgroup['planet'] = ['mars', 'venus', 'saturn']`

tsgroup['planet'] = ['mars', 'venus', 'saturn']

# %%
# **Question:** ... and print it?

print(tsgroup)

# %%
# After initialization, metainformation can only be added. Running the following command will raise an error: `tsgroup[3] = np.random.randn(3)`.
#
# From there, you can slice using the Index column (i.e. `tsgroup[0]`->nap.Ts, `tsgroup[[0,2]]` -> nap.TsGroup). 
#
# But more interestingly you can also slice using the metadata. There are multiple methods for it : `getby_category`, `getby_threshold`, `getby_intervals`.
#
# **Question:** Can you select only the elements of `tsgroup` with rate below 1Hz?

tsgroup.getby_threshold("rate", 1, "<")

tsgroup[tsgroup.rate < 1.0]


# %%
# ## Core functions of pynapple {.strip-code,.keep-text}
#
# This part focuses on the most important core functions of pynapple. 
#
# **Question:** Using the `count` function, can you count the number of events within 1 second bins for `tsgroup` over the `ep_signal` intervals?

count = tsgroup.count(1, ep_signal)

# %%
# Pynapple works directly with matplotlib. Passing a time series object to `plt.plot` will display the figure with the correct time axis.
#
# **Question:** In two subplots, can you show the count and events over time?

plt.figure()
ax = plt.subplot(211)
plt.plot(count, 'o-')
plt.subplot(212, sharex=ax)
plt.plot(tsgroup.restrict(ep_signal).to_tsd(), 'o')
plt.show()

# %%
# From a set of timestamps, you want to assign them a set of values with the closest point in time of another time series.
#
# **Question:** Using the function `value_from`, can you assign values to `ts2` from the `tsd1` time series and call the output `new_tsd`?

new_tsd = ts2.value_from(tsd1)

# %%
# **Question:** Can you plot together `tsd1`, `ts2` and `new_tsd`?

plt.figure()
plt.plot(tsd1)
plt.plot(new_tsd, 'o-')
plt.plot(ts2.fillna(0), 'o')
plt.show()

# %%
# **Question:** 
# One important aspect of data analysis is to bring data to the same size. Pynapple provides the `bin_average` function to downsample data. 
# 
# **Question:** Can you downsample `tsd2` to one time point every 5 seconds?

new_tsd2 = tsd2.bin_average(5.0)

# %%
# **Question:** Can you plot the `tomato` column from `tsd2` as well as the downsampled version?

plt.figure()
plt.plot(tsd2['tomato'])
plt.plot(new_tsd2['tomato'], 'o-')
plt.show()

# %%
# For `tsd1`, you want to find all the epochs for which the value is above 0.0. Pynapple provides the function `threshold` to get 1 dimensional time series above or below a certain value.
#
# **Question: Can you print the epochs for which `tsd1` is above 0.0?** 

ep_above = tsd1.threshold(0.0).time_support

print(ep_above)

# %%
# **Question**: can you plot `tsd1` as well as the epochs for which `tsd1` is above 0.0?

plt.figure()
plt.plot(tsd1)
plt.plot(tsd1.threshold(0.0), 'o-')
[plt.axvspan(s, e, alpha=0.2) for s,e in ep_above.values]
plt.show()


# %%
# ## Extra : pynajax {.strip-code,.keep-text}
#
# Currently, pynapple uses `numba` for accelerating functions. For example, the pynapple convolution function works on cpu with numba by default.
#
# **Question:** Can you convolve the `banana` column of time series `tsd2` with a uniform kernel of size 11?

kernel = np.ones(11)/11

new_banana = tsd2['banana'].convolve(kernel)


# %%
# **Question:** and plot it?

plt.figure()
plt.plot(tsd2['banana'])
plt.plot(new_banana)
plt.show()


# %%
# `pynajax` is a package that can be used as a replacement for `numba` when accelerating functions.
# To install `pynajax`, you can run the following cell.
#
# `pip install pynajax`
#
# **Question:** Setting the backend to `jax`, can you convolve `banana` again with a uniform kernel?

nap.nap_config.set_backend("jax")

new_banana = tsd2['banana'].convolve(kernel)


# %%
# ## Important
#
# **Question:** Does this work?
# 
# If not, please ask a TA.

# {.keep-code}
import workshop_utils
path = workshop_utils.fetch_data("Mouse32-140822.nwb")
print(path)




<|MERGE_RESOLUTION|>--- conflicted
+++ resolved
@@ -181,12 +181,8 @@
 # %%
 # ## `TsGroup` manipulation {.strip-code,.keep-text}
 #
-<<<<<<< HEAD
 # `TsGroup` is under the hood a python dictionnary but the capabilities have been extented.
 #
-=======
-# `TsGroup` is under the hood a python dictionary but the capabilities have been extended.
->>>>>>> 68de1a8e
 # **Question:** Can you run the following command `tsgroup['planet'] = ['mars', 'venus', 'saturn']`
 
 tsgroup['planet'] = ['mars', 'venus', 'saturn']
